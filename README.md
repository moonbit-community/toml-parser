# TOML Parser for MoonBit

A lightweight and efficient TOML (Tom's Obvious Minimal Language) parser implementation written in MoonBit with full TOML 1.0 specification compliance.

## Features

- ✅ Parse basic TOML data types: strings, integers, floats, booleans
- ✅ Support for arrays with homogeneity validation (`[1, 2, 3]`)
- ✅ Support for inline tables (`{key = value, key2 = value2}`)
- ✅ **Dotted key notation** (`a.b.c = value` creates nested tables)
- ✅ **Escape sequence handling** (`\n`, `\t`, `\"`, `\\`, `\uXXXX`, `\UXXXXXXXX`)
- ✅ **Full datetime support** (RFC 3339 compliant)
- ✅ **Table headers** (`[section]` and `[section.subsection]`)
- ✅ **Array of tables** (`[[section]]` syntax)
- ✅ TOML 1.0 specification compliance validation
- ✅ Lexical analysis with proper tokenization
- ✅ Recursive descent parser
- ✅ Error handling with descriptive messages and location tracking
- ✅ JSON-compatible output format
- ✅ Comprehensive test suite (270+ tests)

## Supported TOML Features

### Data Types
- **Strings**: `"Hello, World!"` with full escape sequence support
- **Integers**: `42`, `-17`
- **Floats**: `3.14`, `-0.01`
- **Booleans**: `true`, `false`
- **Arrays**: `[1, 2, 3]`, `["a", "b", "c"]` (homogeneous types only)
- **Inline Tables**: `{name = "John", age = 30}`
- **Date & Time Types**:
  - **Offset Date-Time**: `1979-05-27T07:32:00Z`, `1979-05-27T07:32:00+01:00`
  - **Local Date-Time**: `1979-05-27T07:32:00`
  - **Local Date**: `1979-05-27`
  - **Local Time**: `07:32:00`

### Tables and Structure
- **Table headers**: `[section]`, `[section.subsection]`
- **Array of tables**: `[[products]]` for repeated table structures
- **Nested table access**: Full dotted path support

### Basic Syntax
- Key-value pairs: `key = value`
- Dotted key notation: `a.b.c = value` (creates nested tables)
- Comments: `# This is a comment` (planned)
- Multi-line support with proper whitespace handling
- TOML 1.0 specification compliance

### Escape Sequences
- **Basic Escapes**: `\n` (newline), `\t` (tab), `\r` (carriage return)
- **Quote Escapes**: `\"` (double quote), `\'` (single quote), `\\` (backslash)
- **Control Characters**: `\b` (backspace), `\f` (form feed)
- **Unicode Escapes**: `\uXXXX` (4-digit hex), `\UXXXXXXXX` (8-digit hex)
- **Line Continuation**: `\` at end of line in multiline strings

## Installation

Add this parser to your MoonBit project:

```bash
moon add bob/toml
```

Then add it directly to your `moon.mod.json`:
```json
{
  "deps": {
    "bob/toml": "^0.1.3"
  }
}
```

## API Reference

### Core Types

```moonbit
/// DateTime type for TOML datetime values
enum TomlDateTime {
  OffsetDateTime(String) // e.g., "1979-05-27T07:32:00Z"
  LocalDateTime(String)  // e.g., "1979-05-27T07:32:00"
  LocalDate(String)      // e.g., "1979-05-27"
  LocalTime(String)      // e.g., "07:32:00"
}

/// Represents all possible TOML values
enum TomlValue {
  TomlString(String)
  TomlInteger(Int64) 
  TomlFloat(Double)
  TomlBoolean(Bool)
  TomlArray(Array[TomlValue])
  TomlTable(Map[String, TomlValue])
  TomlDateTime(TomlDateTime)
}

/// Parse result type
typealias ParseResult[T] = Result[T, String]
```

### Main Functions

```moonbit
/// Parse a TOML string into a TomlValue
pub fn parse(input: String) -> ParseResult[TomlValue]

/// Convert TomlValue to string representation
pub fn TomlValue::to_string(self: TomlValue) -> String

/// Validate TOML value for specification compliance
pub fn TomlValue::validate(self: TomlValue) -> Bool

/// Check if an array contains homogeneous types
pub fn TomlValue::is_homogeneous_array(arr: Array[TomlValue]) -> Bool
```

### Lexer & Parser

```moonbit
/// Create a new lexer instance
pub fn Lexer::new(input: String) -> Lexer

/// Create a new parser instance  
pub fn Parser::new(tokens: Array[Token]) -> Parser
```

## Examples

### Basic Key-Value Pairs

```moonbit
let toml = "
title = \"My Application\"
version = \"1.0.0\"
debug = true
max_connections = 100
"

match parse(toml) {
  Ok(TomlTable(table)) => {
    // Access parsed values
    println(table["title"])  // Output: "My Application"
  }
  Err(msg) => println("Parse error: " + msg)
}
```

### Arrays with Validation

```moonbit
let toml = "numbers = [1, 2, 3, 4, 5]"
match parse(toml) {
  Ok(result) => {
    if result.validate() {
      println("Valid TOML: " + result.to_string())
    } else {
      println("Invalid TOML structure")
    }
  }
  Err(msg) => println("Error: " + msg)
}
```

### Table Headers and Array of Tables

```moonbit
let toml = "
title = \"Configuration Example\"

[database]
server = \"192.168.1.1\"
port = 5432

[[products]]
name = \"Hammer\"
sku = 738594937

[[products]]
name = \"Nail\"
sku = 284758393
"

match parse(toml) {
  Ok(TomlTable(table)) => {
    // Access nested table
    let db = table["database"]
    // Access array of tables
    let products = table["products"]
    println("Parsed complex TOML structure")
  }
  Err(msg) => println("Parse error: " + msg)
}
```

### DateTime Support

```moonbit
let toml = "
created_at = 2023-01-01T00:00:00Z
updated_at = 2023-01-02T12:30:45
birth_date = 1990-05-15
meeting_time = 14:30:00
"

match parse(toml) {
  Ok(TomlTable(table)) => {
    match table["created_at"] {
      Some(TomlDateTime(OffsetDateTime(dt))) => 
        println("Created at: " + dt)
      _ => println("Invalid datetime")
    }
  }
  Err(msg) => println("Parse error: " + msg)
}
```

### Inline Tables

```moonbit
let toml = "database = {server = \"localhost\", port = 5432}"
match parse(toml) {
  Ok(result) => println(result.to_string())
  Err(msg) => println("Error: " + msg)
}
```

### Complex Configuration

```moonbit
let config = "
service_name = \"user-service\"
version = \"2.1.0\"
deployed_at = 2023-06-15T14:30:00+00:00

http = {port = 8080, host = \"0.0.0.0\", timeout = 30.0}
database = {url = \"postgresql://localhost:5432/users\", max_connections = 20}

maintenance_schedule = [
  2023-06-20T02:00:00,
  2023-07-20T02:00:00,
  2023-08-20T02:00:00
]
"

match parse(config) {
  Ok(result) => {
    if result.validate() {
      println("Valid microservice configuration")
      println(result.to_string())
    }
  }
  Err(msg) => println("Configuration error: " + msg)
}
```

## Project Structure

```
src/
├── toml.mbt              # Core types and API
├── lexer.mbt             # Tokenization logic
├── parser.mbt            # Parsing logic
├── toml_test.mbt         # Basic functionality tests
├── datetime_test.mbt     # Comprehensive datetime tests
├── parser_test.mbt       # Parser-specific tests
├── lexer_test.mbt        # Lexer-specific tests
├── comprehensive_test.mbt # Complex scenarios tests
├── moon.pkg.json         # Package configuration
└── main/
    ├── main.mbt          # Demo application
    └── moon.pkg.json     # Main package configuration
```

## Development Status

**Current Release**: v0.1.3 (Stable)  
**Active Development Branch**: `hongbo/fix_mulltipleline_string`  
**Status**: Actively developed with focus on multi-line string support and enhanced error reporting

### Recent Improvements
- ✅ Enhanced error location tracking in lexer and parser
- ✅ Comprehensive test suite expansion (260+ tests)  
- ✅ Official TOML test suite integration
- ✅ Unicode key support and complex escape sequences
- 🚧 Multi-line string parsing (in progress)

### Running Tests

```bash
moon test
```

Current test coverage: **260 tests** covering:
- Basic TOML data types
- DateTime functionality (all 4 types)
- Array homogeneity validation
- TOML 1.0 specification compliance
- Edge cases and real-world scenarios
- Error handling with location tracking
- Official TOML test suite integration
- Unicode key support and escape sequences
- Complex nested structures

### Running the Demo

```bash
moon run src/main
```

### Building

```bash
moon build
```

## TOML 1.0 Specification Compliance

This parser implements the complete TOML 1.0 specification including:

- ✅ **All basic data types** (strings, integers, floats, booleans)
- ✅ **Complete datetime support** (4 types: offset datetime, local datetime, local date, local time)
- ✅ **Array homogeneity validation** (arrays must contain single type)
- ✅ **Inline tables** with proper nesting
- ✅ **RFC 3339 datetime format** compliance
- ✅ **Recursive validation** for complex structures
- ✅ **Enhanced error reporting** with line/column location tracking
- ✅ **Unicode key support** for international characters
- ✅ **Comprehensive test coverage** with official TOML test suite integration

## Roadmap

- [x] ~~Support for table headers `[section]`~~ ✅ **Completed**
- [x] ~~Support for array of tables `[[section]]`~~ ✅ **Completed**
<<<<<<< HEAD
- [ ] Multi-line strings
- [x] ~~Comments handling~~ ✅ **Completed**
=======
>>>>>>> d671c9b0
- [x] ~~Date and time types~~ ✅ **Completed**
- [x] ~~Better error messages with line/column information~~ ✅ **Completed**
- [x] ~~Dotted key notation~~ ✅ **Completed**
- [x] ~~Escape sequence handling in strings~~ ✅ **Completed**
- [ ] Multi-line strings (🚧 **In Progress**)
- [ ] Comments handling

## Contributing

1. Fork the repository
2. Create a feature branch
3. Add tests for new functionality
4. Ensure all tests pass with `moon test`
5. Submit a pull request

All contributions should maintain TOML 1.0 specification compliance and include comprehensive tests.

## License

Apache-2.0 License. See [LICENSE](LICENSE) for details.

## References

- [TOML Specification](https://toml.io/en/)
- [RFC 3339 (Date and Time on the Internet)](https://tools.ietf.org/html/rfc3339)
- [MoonBit Language Guide](https://www.moonbitlang.com/docs/)<|MERGE_RESOLUTION|>--- conflicted
+++ resolved
@@ -331,11 +331,7 @@
 
 - [x] ~~Support for table headers `[section]`~~ ✅ **Completed**
 - [x] ~~Support for array of tables `[[section]]`~~ ✅ **Completed**
-<<<<<<< HEAD
-- [ ] Multi-line strings
-- [x] ~~Comments handling~~ ✅ **Completed**
-=======
->>>>>>> d671c9b0
+
 - [x] ~~Date and time types~~ ✅ **Completed**
 - [x] ~~Better error messages with line/column information~~ ✅ **Completed**
 - [x] ~~Dotted key notation~~ ✅ **Completed**
